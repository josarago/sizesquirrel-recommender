--- conflicted
+++ resolved
@@ -2,10 +2,6 @@
 import sqlite3 as db
 import numpy as np
 import pandas as pd
-<<<<<<< HEAD
-
-=======
->>>>>>> c52301ae
 
 import matplotlib.pyplot as plt
 import seaborn as sns
@@ -32,9 +28,6 @@
 )
 from query import QUERY
 
-<<<<<<< HEAD
-from config import get_logger, DB_FILE_PATH, US_EURO_SIZE_THRESHOLD, ModelConfig
-=======
 from config import (
     get_logger,
     DB_FILE_PATH,
@@ -42,30 +35,10 @@
     ClassifierConfig,
     RegressorConfig,
 )
->>>>>>> c52301ae
 
 logger = get_logger(__name__)
 
 
-<<<<<<< HEAD
-class AsymmetricsMeanSquaredError(tf.keras.losses.Loss):
-    def __init__(self, gamma=0.5):
-        super().__init__()
-        self._gamma = gamma
-
-    def call(self, y_true, y_pred):
-        """
-        if alpha = 0.5 this is equivalent to the MSE Loss
-        """
-        asym_factor = tf.abs(
-            tf.constant(self._gamma)
-            - tf.cast(tf.math.greater(y_pred, y_true), tf.float32)
-        )
-        return tf.reduce_mean(asym_factor * tf.math.square(y_pred - y_true), axis=-1)
-
-
-=======
->>>>>>> c52301ae
 class Trainer:
     _query = QUERY
     _db_file_path = DB_FILE_PATH
