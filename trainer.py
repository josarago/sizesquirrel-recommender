--- conflicted
+++ resolved
@@ -501,11 +501,8 @@
 
 if __name__ == "__main__":
     model_config = ModelConfig(
-<<<<<<< HEAD
         model_type="regressor",
-=======
         model_type="classifier",
->>>>>>> 8d70fe4a
         fit_verbose=0,
         learning_rate=0.00005,
         epochs=1_000,
